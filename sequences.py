import time
import numpy as np
from spatialmath import SE3
from math import pi
from SystemState import RobotState, SequenceProgress # Assuming SystemState is available

# ============================================================================
# JOINT CONFIGURATION GUESSES (for IK initialization)
# ============================================================================

R1_GUESSES = {
    "HOME": np.deg2rad(np.array([0., 0., 0., 0., 0., 0.])),
    "GLASS_APPROACH": np.deg2rad(np.array([0., 40.68, 16.82, 9.09, 0., 0.])),
    "GLASS_PICKUP": np.deg2rad(np.array([0., 62.27, 0.45, 10.91, 0., 0.])),
    "LIFT_CLEAR": np.deg2rad(np.array([0., 39.55, -11.82, 10.91, 0., 0.])),
    "HANDOFF": np.deg2rad(np.array([-180., 92.95, -61.93, 10.91, 0., 0.])),
}

R2_GUESSES = {
    "HOME": np.deg2rad(np.array([-90., 0., 0., 0., 0., 0.])),
    "PICKUP_DRINK": np.deg2rad(np.array([-64.77, 141.16, -61.41, 27.03, 69.68, -79.95])),
    "PRE_POUR_AWAY": np.deg2rad(np.array([0, 142.39, -64.67, 0, 66.05, -77.03])),
    "POUR_HOVER": np.deg2rad(np.array([-0.55, 133.68, -32.24, -0.57, 104.09, -89.86])),
    "GLASS_HOVER": np.deg2rad(np.array([-180, 15, 112, 0, 94, 0])),
    "GLASS_DROP_HOVER": np.deg2rad(np.array([0.49, 19.42, 128.59, 0.0, 109.17, -179.51])),
    "GLASS_HANDOVER_PICKUP": np.deg2rad(np.array([-180, 138.77, -16.77, -0.0, -155.53, -90.43])),
    "GLASS_HANDOVER_HOVER" : np.deg2rad(np.array([89.57, 128.63, -16.52, 0.0, -145.15, -90.43]))
}

R3_GUESSES = {
    "HOME": np.deg2rad(np.array([180., 0., 0., 0., 0., 0.])),
    "PICKUP_YELLOW": np.deg2rad(np.array([0, 47, 73, -32, 91, 0])),
    "PICKUP_GREEN": np.deg2rad(np.array([-20, 47, 65, -30, 89, 0])),
    "PICKUP_BLUE": np.deg2rad(np.array([-34, 53, 65, -30, 89, 0])),
    "DEPOSIT_INGREDIENTS": np.deg2rad(np.array([168.07, 32.05, 68.88, -10.93, 90.0, -101.93])),
}

R4_GUESSES = {
    "HOME": np.deg2rad(np.array([0,-pi/2,0,0,0,0]))
}



# ============================================================================
# CHECKPOINT HELPER (SIMPLIFIED FOR DEMO)
# ============================================================================

def check_halt(success, robot_name, progress: SequenceProgress, 
               sequence_id: str, checkpoint_num: int) -> bool:
    """
    Check if motion succeeded and report halt. DOES NOT UPDATE PROGRESS.
    
    Args:
        success: Motion success flag
        robot_name: Name of robot for logging
        progress: SequenceProgress tracker (ignored for this demo)
        sequence_id: Current sequence ID (ignored for this demo)
        checkpoint_num: Current checkpoint number
        
    Returns:
        True if sequence should halt, False to continue
    """
    if not success:
        progress.set_checkpoint(sequence_id, checkpoint_num)
        print(f"  HALTED at {robot_name} checkpoint {checkpoint_num}")
        return True
    
    # Success - simply continue, no checkpoint update
    progress.set_checkpoint(sequence_id, checkpoint_num + 1)
    return False


# ============================================================================
# ROBOT 1: GLASS PICKUP AND PLACEMENT
# ============================================================================

def run_robot1_sequence(controller, robot1, robot2, robot3, robot4, scene, progress: SequenceProgress):
    """
    Robot 1 (GlassBot): Pick up glass and place on workstation.
    Resumable with checkpoints.
    """
    print("\n" + "="*70)
    print(">>> ROBOT 1 (GLASSBOT): GLASS HANDLING <<<")
    print("="*70 + "\n")
    
    SEQUENCE_ID = 'R1'
    glass_index = 3
    target_glass = scene.glass_objects[glass_index]
    
    # ------------------------------------------------------------------------
    # HOMING (Ensures clean start from TEACH mode)
    # ------------------------------------------------------------------------
        
    def same_position(q1, q2, tol=1e-3):
        return all(abs(a - b) < tol for a, b in zip(q1, q2))

    # Use the predefined R1_GUESSES["HOME"] for consistency
    R1_Q_HOME = R1_GUESSES["HOME"]
    if not same_position(robot1.q, R1_Q_HOME):
        _success, _ = controller.animate_trajectory(robot1, robot1.q, R1_Q_HOME, steps=60)
        if check_halt(_success, robot1.name, progress, SEQUENCE_ID, 0): return

    R2_Q_HOME = R2_GUESSES["HOME"]
    if not same_position(robot2.q, R2_Q_HOME):
        _success, _ = controller.animate_trajectory(robot2, robot2.q, R2_Q_HOME, steps=60)
        if check_halt(_success, robot2.name, progress, SEQUENCE_ID, 0): return

    R3_Q_HOME = R3_GUESSES["HOME"]
    if not same_position(robot3.q, R3_Q_HOME):
            _success, _ = controller.animate_trajectory(robot3, robot3.q, R3_Q_HOME, steps=60)
            if check_halt(_success, robot3.name, progress, SEQUENCE_ID, 0): return
    
    # CHECKPOINT 1: Hover above glass
    print("\n[R1] Moving to hover above glass...")
    r1_target = (scene.glass_poses[glass_index] @ SE3.Tz(scene.glass_height/2) @ SE3.Ry(pi))
    r1_q_hover, success = controller.find_ikine(robot1, r1_target, R1_GUESSES["GLASS_APPROACH"],
    ignore_var="z", ignore_rotation=False, hover_max=0.5)
    if not success:
        print("❌ [R1] Failed to find hover path")
        return
    
    _success, _ = controller.animate_trajectory(robot1, robot1.q, r1_q_hover, steps=60)
    if check_halt(_success, robot1.name, progress, SEQUENCE_ID, 1): return
    
    # CHECKPOINT 2: Grasp glass
    print("\n[R1] Grasping glass...")
    target_grasp = (scene.glass_poses[glass_index] @ 
                    SE3.Tz(scene.glass_height/2) @ SE3.Ry(pi))
    _success, _ = controller.move_rmrc(robot1, target_grasp, 50)
    if check_halt(_success, robot1.name, progress, SEQUENCE_ID, 2): return
    controller.pickup_object(robot1, target_glass)
    
    # CHECKPOINT 3: Lift glass
    print("\n[R1] Lifting glass...")
    lift_pose = robot1.fkine(robot1.q) @ SE3.Tz(-0.15)
    _success, _ = controller.move_rmrc(robot1, lift_pose, 50)
    if check_halt(_success, robot1.name, progress, SEQUENCE_ID, 3): return
    
    # CHECKPOINT 4: Move to workstation
    print("\n[R1] Moving to workstation...")
    r1_target = (scene.ROBOT_BASE_POSES["R1_ICE_GLASS"] @ 
                 SE3(-0.5, 0, scene.glass_height + scene.BAR_MAT_THICKNESS) @ 
                 SE3.Ry(pi))
    r1_q_hover, success = controller.find_ikine(
        robot1, r1_target, R1_GUESSES["HANDOFF"],
        ignore_var="z", ignore_rotation=False, hover_max=0.5
    )
    if not success:
        print("❌ [R1] Failed to find workstation path")
        return
    
    _success, _ = controller.animate_trajectory(robot1, robot1.q, r1_q_hover, steps=60)
    if check_halt(_success, robot1.name, progress, SEQUENCE_ID, 4): return
    
    # CHECKPOINT 5: Place glass
    print("\n[R1] Placing glass...")
    _success, _ = controller.move_rmrc(robot1, r1_target, 50)
    if check_halt(_success, robot1.name, progress, SEQUENCE_ID, 5): return
    controller.drop_object(robot1)

    scene.glass_objects[glass_index].T = SE3(1.1, -0.575, 1.12)

    
    # CHECKPOINT 6: Retract
    print("\n[R1] Retracting...")
    lift_pose = robot1.fkine(robot1.q) @ SE3.Tz(-0.25)
    _success, _ = controller.move_rmrc(robot1, lift_pose, 50)
    if check_halt(_success, robot1.name, progress, SEQUENCE_ID, 6): return
    
    # CHECKPOINT 7: Return home
    print("\n[R1] Returning home...")
    _success, _ = controller.animate_trajectory(robot1, robot1.q, np.zeros(6), steps=60)
    if check_halt(_success, robot1.name, progress, SEQUENCE_ID, 7): return

    
    
    print("✅ Robot 1 sequence complete!")


# ============================================================================
# ROBOT 2: DRINK POURING
# ============================================================================

def run_robot2_sequence(controller, robot2, scene, progress: SequenceProgress):
    """
    Robot 2 (DrinkBot): Fetch drink, pour into glass, return.
    Resumable with checkpoints.
    """
    print("\n" + "="*70)
    print(">>> ROBOT 2 (DRINKBOT): DRINK POURING <<<")
    print("="*70 + "\n")
    
    SEQUENCE_ID = 'R2'
    drink_index = 3
    target_drink = scene.drink_objects[drink_index]
    
    # CHECKPOINT 1: Approach drink
    print("\n[R2] Approaching drink...")
    target_pose = (scene.drink_poses[drink_index] @ 
                    SE3.Ty(scene.drink_radius) @ SE3.Rx(pi/2))
    hover_q, success = controller.find_ikine(
        robot2, target_pose, R2_GUESSES["PICKUP_DRINK"],
        ignore_var="y", ignore_rotation=False, hover_max=0.5
    )
    if not success:
        print("❌ [R2] Failed to find drink path")
        return
    
    _success, _ = controller.animate_trajectory(robot2, robot2.q, hover_q, steps=60)
    if check_halt(_success, robot2.name, progress, SEQUENCE_ID, 1): return
    
    # CHECKPOINT 2: Grasp drink
    print("\n[R2] Grasping drink...")
    _success, _ = controller.move_rmrc(robot2, target_pose, 50)
    if check_halt(_success, robot2.name, progress, SEQUENCE_ID, 2): return
    controller.pickup_object(robot2, target_drink)
    
    # CHECKPOINT 3: Retract from shelf
    print("\n[R2] Retracting from shelf...")
    retract_pose = robot2.fkine(robot2.q) @ SE3.Tz(-0.2)
    _success, _ = controller.move_rmrc(robot2, retract_pose, 50)
    if check_halt(_success, robot2.name, progress, SEQUENCE_ID, 3): return
    
    # CHECKPOINT 4: Move to pre-pour position
    print("\n[R2] Moving to pour area...")
    _success, _ = controller.animate_trajectory(robot2, robot2.q, R2_GUESSES["PRE_POUR_AWAY"], steps=60)
    if check_halt(_success, robot2.name, progress, SEQUENCE_ID, 4): return
    
    # CHECKPOINT 5: Move to pour position
    print("\n[R2] Moving to pour position...")
    pour_height = 0.5
    pour_pose = (scene.ROBOT_BASE_POSES["R1_ICE_GLASS"] @ 
                    SE3(-0.6, 0, scene.glass_height + pour_height) @ 
                    SE3.Rx(pi/2) @ SE3.Ry(pi/2))
    final_q, success = controller.find_ikine(robot2, pour_pose, robot2.q)
    if not success:
        print("❌ [R2] Failed to find pour position")
        return
    
    _success, _ = controller.animate_trajectory(robot2, robot2.q, final_q, steps=60)
    if check_halt(_success, robot2.name, progress, SEQUENCE_ID, 5): return
    
    # CHECKPOINT 6: Pour (rotate wrist)
    print("\n[R2] Pouring...")
    pour_q = robot2.q.copy()
    pour_q[4] += np.deg2rad(115)
    _success, _ = controller.animate_trajectory(robot2, robot2.q, pour_q, steps=60)
    if check_halt(_success, robot2.name, progress, SEQUENCE_ID, 6): return
    
    # CHECKPOINT 7: Un-pour (rotate back)
    print("\n[R2] Finishing pour...")
    unpour_q = robot2.q.copy()
    unpour_q[4] -= np.deg2rad(115)
    _success, _ = controller.animate_trajectory(robot2, robot2.q, unpour_q, steps=60)
    if check_halt(_success, robot2.name, progress, SEQUENCE_ID, 7): return
    
    # CHECKPOINT 8: Return to shelf hover
    print("\n[R2] Returning drink...")
    _success, _ = controller.animate_trajectory(robot2, robot2.q, hover_q, steps=60)
    if check_halt(_success, robot2.name, progress, SEQUENCE_ID, 8): return
    
    # CHECKPOINT 9: Place drink back
    _success, _ = controller.move_rmrc(robot2, target_pose, 50)
    if check_halt(_success, robot2.name, progress, SEQUENCE_ID, 9): return
    controller.drop_object(robot2)
    
    # CHECKPOINT 10: Retract from shelf
    print("\n[R2] Retracting...")
    retract_pose = robot2.fkine(robot2.q) @ SE3.Tz(-0.2)
    _success, _ = controller.move_rmrc(robot2, retract_pose, 50)
    if check_halt(_success, robot2.name, progress, SEQUENCE_ID, 10): return
    
    # CHECKPOINT 11: Move to glass hover
    print("\n[R2] Moving to glass...")
    _success, _ = controller.animate_trajectory(robot2, robot2.q, R2_GUESSES["GLASS_HOVER"], steps=60)
    if check_halt(_success, robot2.name, progress, SEQUENCE_ID, 11): return
    
    # CHECKPOINT 12: Refine position above glass
    print("\n[R2] Positioning above glass...")
    glass_target = (scene.ROBOT_BASE_POSES["R1_ICE_GLASS"] @ 
                    SE3(-0.5, 0, scene.glass_height + scene.BAR_MAT_THICKNESS) @ 
                    SE3.Ry(pi))
    final_q, success = controller.find_ikine(
        robot2, glass_target, robot2.q, 
        ignore_var="z", ignore_rotation=False, hover_max=0.5
    )
    if not success:
        print("❌ [R2] Failed to find glass position")
        return
    
    _success, _ = controller.animate_trajectory(robot2, robot2.q, final_q, steps=60)
    if check_halt(_success, robot2.name, progress, SEQUENCE_ID, 12): return
    
    # CHECKPOINT 13: Pick up glass
    print("\n[R2] Picking up glass...")
    _success, _ = controller.move_rmrc(robot2, glass_target, 50)
    if check_halt(_success, robot2.name, progress, SEQUENCE_ID, 13): return
    
    glass_index = 3
    target_glass = scene.glass_objects[glass_index]
    controller.pickup_object(robot2, target_glass)
    
    # CHECKPOINT 14: Lift glass
    print("\n[R2] Lifting glass...")
    lift_target = glass_target @ SE3.Tz(-0.2)
    _success, _ = controller.move_rmrc(robot2, lift_target, 50)
    if check_halt(_success, robot2.name, progress, SEQUENCE_ID, 14): return
    
    # CHECKPOINT 15: Swing to drop hover
    print("\n[R2] Moving to drop position...")
    _success, _ = controller.animate_trajectory(robot2, robot2.q, R2_GUESSES["GLASS_DROP_HOVER"], steps=60)
    if check_halt(_success, robot2.name, progress, SEQUENCE_ID, 15): return
    
    # CHECKPOINT 16: Refine drop hover
    print("\n[R2] Positioning for handoff...")
    drop_target = (scene.ROBOT_BASE_POSES["R3_MIXERS"] @ 
                    SE3(0.6, 0, scene.glass_height + scene.BAR_MAT_THICKNESS) @ 
                    SE3.Ry(pi))
    drop_q, success = controller.find_ikine(
        robot2, drop_target, robot2.q,
        ignore_var="z", ignore_rotation=False, hover_max=0.5
    )
    if not success:
        print("❌ [R2] Failed to find drop position")
        return
    
    _success, _ = controller.animate_trajectory(robot2, robot2.q, drop_q, steps=60)
    if check_halt(_success, robot2.name, progress, SEQUENCE_ID, 16): return
    
    # CHECKPOINT 17: Place glass down
    print("\n[R2] Placing glass...")
    _success, _ = controller.move_rmrc(robot2, drop_target, 50)
    if check_halt(_success, robot2.name, progress, SEQUENCE_ID, 17): return
    controller.drop_object(robot2)
    
    # CHECKPOINT 18: Return home
    print("\n[R2] Returning home...")
    _success, _ = controller.animate_trajectory(robot2, robot2.q, R2_GUESSES["HOME"], steps=60)
    if check_halt(_success, robot2.name, progress, SEQUENCE_ID, 18): return
    
    print("✅ Robot 2 sequence complete!")


# ============================================================================
# ROBOT 3: INGREDIENT ADDITION
# ============================================================================

def run_robot3_sequence(controller, robot3, robot2, scene, progress: SequenceProgress):
    """
    Robot 3 (IngredientBot): Add ingredient to glass and handoff.
    Resumable with checkpoints.
    """
    print("\n" + "="*70)
    print(">>> ROBOT 3 (INGREDIENTBOT): ADDING INGREDIENTS <<<")
    print("="*70 + "\n")
    
    SEQUENCE_ID = 'R3'
    CUBE_INDEX = 8
    cube_target = scene.cube_objects[CUBE_INDEX]
    
    # CHECKPOINT 1: Approach ingredient
    print("\n[R3] Approaching ingredient...")
    pick_pose = scene.cube_poses[CUBE_INDEX] @ SE3.Rx(pi)
    hover_q, success = controller.find_ikine(
        robot3, pick_pose, R3_GUESSES["PICKUP_YELLOW"],
        ignore_var="z", ignore_rotation=False, hover_max=0.5
    )
    if not success:
        print("❌ [R3] Failed to find ingredient path")
        return
    
    _success, _ = controller.animate_trajectory(robot3, robot3.q, hover_q, steps=60)
    if check_halt(_success, robot3.name, progress, SEQUENCE_ID, 1): return
    
    controller.pickup_object(robot3, cube_target)
    
    # CHECKPOINT 2: Retract with ingredient
    print("\n[R3] Retracting...")
    retract_pose = robot3.fkine(robot3.q) @ SE3.Tz(-0.3)
    _success, _ = controller.move_rmrc(robot3, retract_pose, 80)
    if check_halt(_success, robot3.name, progress, SEQUENCE_ID, 2): return
    
    # CHECKPOINT 3: Rotate to glass
    print("\n[R3] Rotating to glass...")
    spin_q = robot3.q.copy()
    spin_q[0] += np.deg2rad(170)
    _success, _ = controller.animate_trajectory(robot3, robot3.q, spin_q, steps=60)
    if check_halt(_success, robot3.name, progress, SEQUENCE_ID, 3): return
    
    # CHECKPOINT 4: Move to deposit position
    print("\n[R3] Moving to deposit position...")
    place_pose = SE3(-1.0, -0.575, 1.2) @ SE3.Tz(0.04) @ SE3.Ry(pi)
    drop_q, success = controller.find_ikine(robot3, place_pose, robot3.q)
    if not success:
        print("❌ [R3] Failed to find deposit position")
        return
    
    _success, _ = controller.animate_trajectory(robot3, robot3.q, drop_q, steps=80)
    if check_halt(_success, robot3.name, progress, SEQUENCE_ID, 4): return
    
    controller.drop_object(robot3)
    
    # CHECKPOINT 5: Return home
    print("\n[R3] Returning home...")
    _success, _ = controller.animate_trajectory(robot3, robot3.q, R3_GUESSES["HOME"], steps=60)
    if check_halt(_success, robot3.name, progress, SEQUENCE_ID, 5): return
    
    print("✅ Robot 3 sequence complete!")
    
    # ========================================================================
    # ROBOT 2 HANDOFF (Part of R3 sequence)
    # ========================================================================
    
    print("\n[R2] Starting handoff sequence...")
    
    # CHECKPOINT 6: R2 moves to glass
    print("\n[R2] Moving to pick up completed drink...")
    handoff_target = (scene.ROBOT_BASE_POSES["R3_MIXERS"] @ 
                      SE3(0.6, 0, scene.glass_height + scene.BAR_MAT_THICKNESS) @ 
                      SE3.Ry(pi))
    handoff_q, success = controller.find_ikine(robot2, handoff_target, robot2.q)
    if not success:
        print("❌ [R2] Failed to find handoff position")
        return
    
    _success, _ = controller.animate_trajectory(robot2, robot2.q, handoff_q, steps=60)
    if check_halt(_success, robot2.name, progress, SEQUENCE_ID, 6): return
    
    # CHECKPOINT 7: R2 picks up glass with ingredient
    glass_index = 3
    target_glass = scene.glass_objects[glass_index]
    controller.attach_objects(target_glass, cube_target)
    controller.pickup_object(robot2, target_glass)
    
    print("\n[R2] Lifting completed drink...")
    lift_pose = robot2.fkine(robot2.q) @ SE3.Tz(-0.3)
    _success, _ = controller.move_rmrc(robot2, lift_pose, 80)
    if check_halt(_success, robot2.name, progress, SEQUENCE_ID, 7): return
    
    # CHECKPOINT 8: R2 rotates toward serving area
    print("\n[R2] Moving to serving area...")
    spin_q = robot2.q.copy()
    spin_q[0] -= np.deg2rad(93)
    _success, _ = controller.animate_trajectory(robot2, robot2.q, spin_q, steps=60)
    if check_halt(_success, robot2.name, progress, SEQUENCE_ID, 8): return
    
    # CHECKPOINT 9: R2 moves to final drop hover
    print("\n[R2] Positioning for final placement...")
    final_target = (SE3(0, 0.55, 1) @ 
                    SE3(0, 0, scene.glass_height + scene.BAR_MAT_THICKNESS * 2) @ 
                    SE3.Ry(pi))
    final_q, success = controller.find_ikine(
        robot2, final_target, robot2.q,
        ignore_var="z", ignore_rotation=False, hover_max=0.5
    )
    if not success:
        print("❌ [R2] Failed to find final position")
        return
    
    _success, _ = controller.animate_trajectory(robot2, robot2.q, final_q, steps=60)
    if check_halt(_success, robot2.name, progress, SEQUENCE_ID, 9): return
    
    # CHECKPOINT 10: R2 places completed drink
    print("\n[R2] Placing completed drink...")
    _success, _ = controller.move_rmrc(robot2, final_target, 50)
    if check_halt(_success, robot2.name, progress, SEQUENCE_ID, 10): return
    
    controller.drop_object(robot2)
    
    # CHECKPOINT 11: R2 returns home
    print("\n[R2] Returning home...")
    _success, _ = controller.animate_trajectory(robot2, robot2.q, R2_GUESSES["HOME"], steps=60)
    if check_halt(_success, robot2.name, progress, SEQUENCE_ID, 11): return
    
    print("✅ Sequence 3 finished!")

def run_robot4_sequence(controller, robot4, scene, progress: SequenceProgress):
    """
    Robot 4 (ServeBot): Fetch drink, place in customer collection area
    """
    print("\n" + "="*70)
    print(">>> ROBOT 4 (SERVEBOT): DRINK SERVING <<<")
    print("="*70 + "\n")
    
    SEQUENCE_ID = 3
    CUBE_INDEX = 8
    cube_target = scene.cube_objects[CUBE_INDEX]

    glass_index = 3
    target_glass = scene.glass_objects[glass_index]
    
    # Step 1: R4 moves to finished glass
    print("\n[R4] Moving to pick up completed glass...")
    mat_c_x = scene.BAR_MAT_POSITIONS[2]["x"]
    mat_c_y = scene.BAR_MAT_POSITIONS[2]["y"]
    mat_c_z = scene.BAR_MAT_Z_POS
    mat_c_pose = SE3(mat_c_x, mat_c_y, mat_c_z)

    # Now calculate the handoff target relative to the mat pose
    handoff_target = mat_c_pose @ SE3(0, 0.05, scene.glass_height) @ SE3.Ry(pi)
    handoff_q, success = controller.find_ikine(robot4, handoff_target, robot4.q, "z", False, 0.5)
    if not success:
        print("❌ [R4] Failed to hover over finished glass")
        return
    
    _success, _ = controller.animate_trajectory(robot4, robot4.q, handoff_q, steps=60)
    if check_halt(_success, robot4.name, progress, SEQUENCE_ID, 12): return

    _success, _ = controller.move_rmrc(robot4, handoff_target, 80)
    if check_halt(_success, robot4.name, progress, SEQUENCE_ID, 13): return
    controller.print_pose(robot4, "Robot 4 hovering over handover point")

    # Step 2: R4 picks up glass with ingredient
    glass_index = 3
    target_glass = scene.glass_objects[glass_index]
    controller.attach_objects(target_glass, cube_target)
    controller.pickup_object(robot4, target_glass)
    
    print("\n[R4] Lifting completed drink...")
    lift_pose = robot4.fkine(robot4.q) @ SE3.Tz(-0.3)
    _success, _ = controller.move_rmrc(robot4, lift_pose, 80)
    if check_halt(_success, robot4.name, progress, SEQUENCE_ID, 7): return
    controller.print_pose(robot4, "Robot 4 in lift pose")


    # Step 3: Turn to customer collection area
<<<<<<< HEAD
    target_pedestal = scene.ROBOT_BASE_POSES["R4_SERVER"] @ SE3.Tx(-0.5) @ SE3.Ty(0.1) @ SE3.Tz(scene.glass_height) @ SE3.Ry(pi)
=======
    target_pedestal = scene.ROBOT_BASE_POSES["R4_SERVER"] @ SE3(-0.5, 0.1, scene.glass_height) @ SE3.Ry(pi)
>>>>>>> a7fb3647
    
    serve_q, success = controller.find_ikine(robot4, target_pedestal, robot4.q, "z", False, 0.5)
    if not success:
        print("❌ [R4] Failed to hover over delivery area")
        return
    
    _success, _ = controller.animate_trajectory(robot4, robot4.q, serve_q, steps=60)
    controller.print_pose(robot4, "Robot 4 hovering over collection point")
    if check_halt(_success, robot4.name, progress, SEQUENCE_ID, 14): return

    # Step 4: Place finished glass down on collection area
    _success, _ = controller.move_rmrc(robot4, target_pedestal, 80)
    if check_halt(_success, robot4.name, progress, SEQUENCE_ID, 15): return
    controller.drop_object(robot4)
    controller.print_pose(robot4, "Robot 4 placed glass")


    # return home
    success, _ = controller.animate_trajectory(robot4, robot4.q, R4_GUESSES["HOME"], steps=60)
    if check_halt(_success, robot4.name, progress, SEQUENCE_ID, 16): return
    controller.print_pose(robot4, "Robot 4 returned home")


    <|MERGE_RESOLUTION|>--- conflicted
+++ resolved
@@ -524,11 +524,7 @@
 
 
     # Step 3: Turn to customer collection area
-<<<<<<< HEAD
-    target_pedestal = scene.ROBOT_BASE_POSES["R4_SERVER"] @ SE3.Tx(-0.5) @ SE3.Ty(0.1) @ SE3.Tz(scene.glass_height) @ SE3.Ry(pi)
-=======
     target_pedestal = scene.ROBOT_BASE_POSES["R4_SERVER"] @ SE3(-0.5, 0.1, scene.glass_height) @ SE3.Ry(pi)
->>>>>>> a7fb3647
     
     serve_q, success = controller.find_ikine(robot4, target_pedestal, robot4.q, "z", False, 0.5)
     if not success:
