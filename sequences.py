--- conflicted
+++ resolved
@@ -438,18 +438,10 @@
     if check_halt(_success, robot2.name, progress, SEQUENCE_ID, 10): return
     
     controller.drop_object(robot2)
-<<<<<<< HEAD
-    controller.print_pose(robot2, "R2 after placing glass down")
-
-    #Step 13: Return to Home Position
-    controller.animate_trajectory(robot2, robot2.q, R2_GUESSES["HOME"], steps=60)
-    controller.print_pose(robot2, "R2 in safe home position")
-=======
     
     # CHECKPOINT 11: R2 returns home
     print("\n[R2] Returning home...")
     _success, _ = controller.animate_trajectory(robot2, robot2.q, R2_GUESSES["HOME"], steps=60)
     if check_halt(_success, robot2.name, progress, SEQUENCE_ID, 11): return
     
-    print("✅ Complete sequence finished!")
->>>>>>> 2100ef57
+    print("✅ Complete sequence finished!")