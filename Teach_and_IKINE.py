import swift
import roboticstoolbox as rtb
import numpy as np
import logging
from math import pi
import time
from spatialmath import SE3
from spatialgeometry import Cylinder, Cuboid, Box

# --- Import all robot classes ---
from IngredientBot import IngredientBot
from Drinkbot import Drinkbot
from Glassbot import Glassbot
from Serverbot import Serverbot

# Log config
logging.basicConfig(level=logging.INFO, format='%(asctime)s - %(message)s')

# ============================================================================
# CONSTANTS & CONFIGURATION
# ============================================================================

# --- Environment & Timing ---
SIM_STEP_TIME = 0.02
TRAJ_STEPS = 60

# --- Shared Object Dimensions ---
GLASS_RADIUS = 0.03
GLASS_HEIGHT = 0.06
BUTTON_RADIUS = 0.05
BUTTON_HEIGHT = 0.03
BUTTON_BASE_LENGTH = 0.12
BUTTON_BASE_WIDTH = 0.12
BUTTON_BASE_HEIGHT = 0.02

# --- Gripper Visual Dimensions ---
FINGER_LENGTH = 0.08
FINGER_THICKNESS = 0.01
FINGER_HEIGHT = 0.08
FINGER_GAP_OPEN = 0.06
FINGER_GAP_CLOSED = 0.055
FINGER_BACK_OFFSET = 0.02
FINGER_Z_OFFSET = -0.03

# --- Swift Object Parameters ---
wall_height = 2.5
wall_thickness = 0.05
floor_height = 0.01

# Table 1 (large workstation table)
table1_length = 4.0
table1_width = 0.75
table1_height = 1.0
table1_offset_from_wall = 0.5
table1_center_y = -1.5 + wall_thickness + table1_offset_from_wall + table1_width / 2

# Table 2 (smaller / front table)
table2_length = 1.5
table2_width = 0.7
table2_height = 1.0
table2_spacing = 1.0
table2_center_y = table1_center_y + (table1_width / 2) + table2_spacing + (table2_width / 2)

# Table 3 (drinks shelf)
table3_length = 4.0
table3_width = 0.325
table3_height = 1.2
table3_center_y = -1.75 + wall_thickness + table3_width / 2

# Glass table (for cups)
glass_table_length = 0.4
glass_table_width = 0.7
glass_table_height = 1.05
glass_table_center_x = table1_length/2 + glass_table_length/2 + 0.1
glass_table_center_y = table1_center_y

# Ingredients table
ingredients_table_length = 0.4
ingredients_table_width = 0.7
ingredients_table_height = 1.05
ingredients_table_center_x = -(table1_length/2 + ingredients_table_length/2 + 0.1)
ingredients_table_center_y = table1_center_y

# Emergency stop button
button_center_x = 0.5
button_center_y = table2_center_y + table2_width / 2 - 0.1
button_center_z = table2_height + BUTTON_BASE_HEIGHT / 2 - 0.01

# LED / glow parameters
base_color = [0.1, 0.1, 0.15, 1]
top_color = [0.0, 0.6, 0.8, 1]
button_base_color = [0.2, 0.2, 0.2, 1]
button_color = [0.8, 0, 0, 1]
top_glow_color = [0.0, 0.8, 1.0, 0.3]
led_color = [0.0, 0.8, 1.0, 0.6]
led_height = 0.05
led_offset = 0.01
led_margin = 0.02
num_wraps = 3
wrap_spacing_factor = 0.25

# --- Robot Base Poses ---
ROBOT_BASE_POSES = {
    "R1_ICE_GLASS": SE3(1.6, table1_center_y, table1_height + floor_height),
    "R2_ALCOHOL": SE3(0.0, table1_center_y, table1_height + floor_height),
    "R3_MIXERS": SE3(-1.6, table1_center_y, table1_height + floor_height),
    "R4_SERVER": SE3(0.2, table2_center_y, table2_height + floor_height),
}

# ============================================================================
# ENVIRONMENT SETUP
# ============================================================================

env = swift.Swift()
env.launch(realtime=True)

# --- Floor ---
floor = Cuboid(scale=[6, 3.25, 0.02],
               color=[0.25, 0.3, 0.35, 1],
               pose=SE3(0, -0.125, floor_height))
env.add(floor)

# --- Walls ---
back_wall = Cuboid(scale=[6, wall_thickness, wall_height],
                   color=[0.85, 0.85, 0.9, 1],
                   pose=SE3(0, -1.75, wall_height/2))
env.add(back_wall)

left_wall = Cuboid(scale=[wall_thickness, 3.25, wall_height],
                   color=[0.85, 0.85, 0.9, 1],
                   pose=SE3(-3, -0.125, wall_height/2))
env.add(left_wall)

right_wall = Cuboid(scale=[wall_thickness, 3.25, wall_height],
                    color=[0.85, 0.85, 0.9, 1],
                    pose=SE3(3, -0.125, wall_height/2))
env.add(right_wall)

# --- Tables ---
tables = [
    {
        "name": "Workstation",
        "length": table1_length,
        "width": table1_width,
        "height": table1_height,
        "center": SE3(0, table1_center_y, 0),
        "leds": False
    },
    {
        "name": "UR3e Table",
        "length": table2_length,
        "width": table2_width,
        "height": table2_height,
        "center": SE3(0, table2_center_y, 0),
        "leds": True
    },
    {
        "name": "Glass Table",
        "length": glass_table_length,
        "width": glass_table_width,
        "height": glass_table_height,
        "center": SE3(glass_table_center_x, glass_table_center_y, 0),
        "leds": True
    },
    {
        "name": "Drinks Shelf",
        "length": table3_length,
        "width": table3_width,
        "height": table3_height,
        "center": SE3(0, table3_center_y, 0),
        "leds": False
    },
    {
        "name": "Ingredients Table",
        "length": ingredients_table_length,
        "width": ingredients_table_width,
        "height": ingredients_table_height,
        "center": SE3(ingredients_table_center_x, ingredients_table_center_y, 0),
        "leds": True  
    }
]

for t in tables:
    cx, cy, cz = t["center"].t
    h = t["height"]
    l = t["length"]
    w = t["width"]

    base = Cuboid(scale=[l, w, h-0.05],
                  color=base_color,
                  pose=SE3(cx, cy, (h-0.05)/2))
    env.add(base)

    top = Cuboid(scale=[l, w, 0.05],
                 color=top_color,
                 pose=SE3(cx, cy, h - 0.025))
    env.add(top)

    glow_scale_x = l*1.05 if l <= table2_length else l
    glow_scale_y = w*1.05 if l <= table2_length else w
    glow = Cuboid(scale=[glow_scale_x, glow_scale_y, 0.02],
                  color=top_glow_color,
                  pose=SE3(cx, cy, h - 0.015))
    env.add(glow)

    if t["leds"]:
        led = Cuboid(scale=[l + led_margin*2, w + led_margin*2, led_height],
                     color=led_color,
                     pose=SE3(cx, cy, (led_height/2)+led_offset))
        env.add(led)

        for i in range(1, num_wraps+1):
            wrap_z = led_height + (h - 0.05 - led_height) * wrap_spacing_factor * i
            wrap_ring = Cuboid(scale=[l + led_margin*2, w + led_margin*2, led_height],
                               color=led_color,
                               pose=SE3(cx, cy, wrap_z))
            env.add(wrap_ring)

# --- Emergency stop button ---
stop_base = Cuboid(
    scale=[BUTTON_BASE_LENGTH, BUTTON_BASE_WIDTH, BUTTON_BASE_HEIGHT],
    color=button_base_color,
    pose=SE3(button_center_x, button_center_y, 
             button_center_z + BUTTON_BASE_HEIGHT/2)
)
env.add(stop_base)

red_button = Cylinder(
    radius=BUTTON_RADIUS,
    length=BUTTON_HEIGHT,
    color=button_color,
    pose=SE3(button_center_x, button_center_y, 
             button_center_z + BUTTON_BASE_HEIGHT/2 + BUTTON_HEIGHT/2)
)
env.add(red_button)

# --- Glasses on Glass Table ---
glass_radius = 0.025
glass_height = 0.1
glass_color = [1.0, 0.4, 0.0, 0.7]

width_fractions = [0.1, 0.5, 0.9]
length_fractions = [0.1, 0.5, 0.9]

glass_objects = []

for yf in width_fractions:
    for xf in length_fractions:
        x_pos = glass_table_center_x - glass_table_length/2 + xf * glass_table_length
        y_pos = glass_table_center_y - glass_table_width/2 + yf * glass_table_width
        z_pos = glass_table_height + glass_height / 2

        glass = Cylinder(radius=glass_radius,
                         length=glass_height,
                         color=glass_color,
                         pose=SE3(x_pos, y_pos, z_pos))
        env.add(glass)
        glass_objects.append(glass)

# --- Drinks on drink shelf ---
drink_radius = 0.05
drink_height = 0.2
drink_color = [0, 0, 0.4, 0.7]

drink_count = 9
drink_gaps = (2 - drink_radius) / drink_count + 0.03
drink_poses = []

for i in range(drink_count):
    drink = Cylinder(radius=drink_radius,
                     length=drink_height,
                     color=drink_color,
                     pose=SE3(1 - drink_gaps * i, table3_center_y, 
                              table3_height + drink_height/2))
    env.add(drink)
    drink_poses.append(SE3(1 - drink_gaps * i, table3_center_y, table3_height + drink_height/2))

# --- Ingredients Table Objects ---
board_length = 0.3
board_width = 0.185
board_height = 0.02

cube_size = 0.025
cube_spacing_x = 0.07
cube_spacing_y = 0.035
cube_height_offset = board_height/2 + cube_size/2

board_color = [1.0, 1.0, 1.0, 1.0]
cube_colors = {
    "yellow": [1.0, 1.0, 0.0, 1.0],
    "green": [0.0, 1.0, 0.0, 1.0],
    "blue": [0.0, 0.0, 1.0, 1.0],
}

board_fractions_y = [0.2, 0.5, 0.8]
board_center_x_fraction = 0.5

ingredient_objects = []
cube_objects = []

for i, yf in enumerate(board_fractions_y):
    x_pos = (ingredients_table_center_x - ingredients_table_length/2
             + board_center_x_fraction * ingredients_table_length)
    y_pos = (ingredients_table_center_y - ingredients_table_width/2
             + yf * ingredients_table_width)
    z_pos = ingredients_table_height + board_height / 2

    board = Cuboid(
        scale=[board_length, board_width, board_height],
        color=board_color,
        pose=SE3(x_pos, y_pos, z_pos)
    )
    env.add(board)
    ingredient_objects.append(board)

    color_key = list(cube_colors.keys())[i]
    cube_color = cube_colors[color_key]

    total_grid_size_x = 3 * cube_size + 2 * cube_spacing_x
    total_grid_size_y = 3 * cube_size + 2 * cube_spacing_y
    x_start = x_pos - total_grid_size_x / 2 + cube_size / 2
    y_start = y_pos - total_grid_size_y / 2 + cube_size / 2

    for row in range(3):
        for col in range(3):
            cube_x = x_start + col * (cube_size + cube_spacing_x)
            cube_y = y_start + row * (cube_size + cube_spacing_y)
            cube_z = z_pos + cube_height_offset

            cube = Cuboid(
                scale=[cube_size, cube_size, cube_size],
                color=cube_color,
                pose=SE3(cube_x, cube_y, cube_z)
            )
            env.add(cube)
            ingredient_objects.append(cube)
            cube_objects.append(cube)

# ============================================================================
# ROBOT INSTANTIATION & PLACEMENT
# ============================================================================

# Robot 1: Glass & Ice Handler
robot1 = Glassbot()
robot1.base = ROBOT_BASE_POSES["R1_ICE_GLASS"]
robot1.add_to_env(env)

# Robot 2: Alcohol Pourer
robot2 = IngredientBot()
robot2.q = robot2.home_q
robot2.base = ROBOT_BASE_POSES["R2_ALCOHOL"]
robot2.add_to_env(env)

# Robot 3: Mixer Adder
robot3 = Drinkbot()
robot3.q = robot3.home_q
robot3.base = ROBOT_BASE_POSES["R3_MIXERS"]
robot3.add_to_env(env)

# Robot 4: Server
robot4 = Serverbot()
robot4.base = ROBOT_BASE_POSES["R4_SERVER"] * SE3.Rx(pi/2) * SE3.Ry(pi/2)
robot4.add_to_env(env)

# ============================================================================
# MAIN TEACHING INTERFACE
# ============================================================================

# ============================================================================
# HELPER FUNCTIONS
# ============================================================================

def find_ikine(robot, target_tr, initial_q_guess=None, ignore_var="", ignore_rotation=False):
    """Generic IK function that works on any DHRobot object."""
    num_attempts = 100
    min_limits = robot.qlim[0, :]
    max_limits = robot.qlim[1, :]
    mask = [1, 1, 1, 1, 1, 1]
    if ignore_var == "x":
        mask[0] = 0
    elif ignore_var == "y":
        mask[1] = 0
    elif ignore_var == "z":
        mask[2] = 0
    else:
        mask = [1, 1, 1, 1, 1, 1]
    if ignore_rotation:
        for i in range(3,6):
            mask[i] = 0
    else:
        for i in range(3,6):
            mask[i] = 1

    for i in range(num_attempts):
        if i == 0 and initial_q_guess is not None:
            q_guess = np.deg2rad(initial_q_guess) if len(initial_q_guess) == len(robot.q) else robot.q
        else:
            q_guess = np.random.uniform(low=min_limits, high=max_limits)

        ik_result = robot.ikine_LM(target_tr, q0=q_guess, mask=mask)

        if ik_result.success:
            solution = ik_result.q
            if np.all((solution >= min_limits) & (solution <= max_limits)):
                print(f"IK solution found on attempt {i+1}.")
                return solution, True
    
    logging.warning(f"Failed to find a valid IK solution after {num_attempts} attempts.")
    return robot.q, False

def animate_trajectory(robot, sim_env, start_q, end_q, steps):
    """Generic trajectory animation function."""
    q_path = rtb.jtraj(start_q, end_q, steps).q
    for q_config in q_path:
        robot.q = np.clip(q_config, robot.qlim[0, :], robot.qlim[1, :])
        sim_env.step(0.02)

def slider_callback(value, joint_index, robot):
    """Generic callback for sliders."""
    new_q = robot.q.copy()
    new_q[joint_index] = np.deg2rad(value)
    robot.q = new_q
    
    q_degrees = np.round(np.rad2deg(robot.q), 2)
    print(f"Joint state (deg): {q_degrees}")
    
    tr_matrix = robot.fkine(robot.q) 
    print(f"End-effector pose:\n{np.round(tr_matrix.A, 4)}")

def create_sliders(robot, sim_env):
    """Creates and adds sliders to the environment for a given robot."""
    sliders = []
    for i in range(robot.n):
        slider = swift.Slider(
            cb=lambda value, j=i: slider_callback(value, j, robot),
            min=np.rad2deg(robot.qlim[0, i]),
            max=np.rad2deg(robot.qlim[1, i]),
            step=1,
            value=np.rad2deg(robot.q[i]),
            desc=f'Joint {i+1} Angle',
            unit='°'
        )
        sliders.append(slider)
    
    for s in sliders:
        sim_env.add(s)

if __name__ == "__main__":
    # --- CONTROL SWITCHES ---
    ROBOT_TO_LOAD = "Drinkbot"  # Options: "IngredientBot", "Drinkbot", "Glassbot", "Serverbot"
    RUN_IKINE = True  # False for sliders, True for IK test

    # --- ROBOT SELECTION ---
    if ROBOT_TO_LOAD == "IngredientBot":
        robot_arm = robot2
    elif ROBOT_TO_LOAD == "Drinkbot":
        robot_arm = robot3
    elif ROBOT_TO_LOAD == "Glassbot":
        robot_arm = robot1
    elif ROBOT_TO_LOAD == "Serverbot":
        robot_arm = robot4
    else:
        raise ValueError(f"Robot '{ROBOT_TO_LOAD}' is not a valid choice.")

    # --- MODE SELECTION ---
    if RUN_IKINE:
        print(f"Running IKINE test for {ROBOT_TO_LOAD}...")

<<<<<<< HEAD
        target_pose = SE3(-0.9, -0.575, 1.01) @ SE3.Ry(pi)
        print(f"Target Pose:\n{np.round(target_pose.A, 4)}\n")

        initial_q = robot_arm.q.copy()
        q_guess = [-74.207, 141.295, -31.751, 9.875, 103.964, -24.255]
        target_q, success = find_ikine(robot_arm, target_pose, ignore_var="z", ignore_rotation=False)
=======
        target_pose = SE3(-0.9, -0.575, 1.12)
        print(f"Target Pose:\n{np.round(target_pose.A, 4)}\n")

        initial_q = robot_arm.q.copy()
        q_guess = [-185, 85, 3, 4, 93, 0]
        target_q, success = find_ikine(robot_arm, target_pose, initial_q_guess=q_guess, ignore_rotation=True)
>>>>>>> 8c927dd3

        if success:
            print("Animating robot...")
            animate_trajectory(robot_arm, env, initial_q, target_q, 100)
            
            final_q_deg = np.round(np.rad2deg(robot_arm.q), 3)
            final_pose = robot_arm.fkine(robot_arm.q)

            print("\n--- IK Test Complete ---")
            print(f"Final Joint State (deg): {final_q_deg}")
            print(f"Final Robot Pose:\n{np.round(final_pose.A, 4)}")
        else:
            print("\n--- IK Test Failed ---")

    else:
        print(f"Running TEACH mode for {ROBOT_TO_LOAD}...")
        create_sliders(robot_arm, env)

    # --- Keep simulation open ---
    print("\nPress Ctrl+C in the terminal to exit.")
    while True:
        try:
            env.step(0.02)
            time.sleep(0.02)
        except KeyboardInterrupt:
            break
            
    env.close()
    print("Program finished.")<|MERGE_RESOLUTION|>--- conflicted
+++ resolved
@@ -449,6 +449,7 @@
     # --- CONTROL SWITCHES ---
     ROBOT_TO_LOAD = "Drinkbot"  # Options: "IngredientBot", "Drinkbot", "Glassbot", "Serverbot"
     RUN_IKINE = True  # False for sliders, True for IK test
+    RUN_IKINE = True  # False for sliders, True for IK test
 
     # --- ROBOT SELECTION ---
     if ROBOT_TO_LOAD == "IngredientBot":
@@ -466,21 +467,12 @@
     if RUN_IKINE:
         print(f"Running IKINE test for {ROBOT_TO_LOAD}...")
 
-<<<<<<< HEAD
         target_pose = SE3(-0.9, -0.575, 1.01) @ SE3.Ry(pi)
         print(f"Target Pose:\n{np.round(target_pose.A, 4)}\n")
 
         initial_q = robot_arm.q.copy()
         q_guess = [-74.207, 141.295, -31.751, 9.875, 103.964, -24.255]
         target_q, success = find_ikine(robot_arm, target_pose, ignore_var="z", ignore_rotation=False)
-=======
-        target_pose = SE3(-0.9, -0.575, 1.12)
-        print(f"Target Pose:\n{np.round(target_pose.A, 4)}\n")
-
-        initial_q = robot_arm.q.copy()
-        q_guess = [-185, 85, 3, 4, 93, 0]
-        target_q, success = find_ikine(robot_arm, target_pose, initial_q_guess=q_guess, ignore_rotation=True)
->>>>>>> 8c927dd3
 
         if success:
             print("Animating robot...")
